--- conflicted
+++ resolved
@@ -376,14 +376,13 @@
 ```
 ## Extract Primary and Secondary Color from a website
 
-<<<<<<< HEAD
 `get_website_information.py` detects primary and secondary colors used in a company website. It requires
 the `OPENAI_API_KEY` in the environment variables.
 
 ```bash
 task run:command -- get_website_information http://example.com/
 ```
-=======
+
 ## Extract Leads From Website
 
 `extract_from_webpage.py` scrapes a page with Playwright and uses an LLM to
@@ -410,7 +409,6 @@
 **Use Previous Output** and feed this CSV into another tool such as **Enrich
 Lead With Apollo.io**.
 
->>>>>>> f9c1b5f5
 
 ## OpenAI Codex CLI
 
