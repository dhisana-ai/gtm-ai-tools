--- conflicted
+++ resolved
@@ -1,8 +1,3 @@
-import asyncio
-import base64
-import csv
-import datetime
-import json
 import os
 import random
 import re
@@ -10,86 +5,32 @@
 import shutil
 import subprocess
 import tempfile
-<<<<<<< HEAD
-import csv
-import re
+from pathlib import Path
 from typing import List
 import asyncio
 import json
 import base64
 import random
 import datetime
-from utils import (
-    push_lead_to_dhisana_webhook,
-    linkedin_search_to_csv,
-    apollo_info,
-    check_email_zero_bounce,
-    find_users_by_name_and_keywords,
-    find_user_by_job_title,
-    find_company_info,
-    find_contact_with_findymail,
-    call_openai_llm,
-    score_lead,
-    generate_email,
-    extract_from_webpage,
-    common,
-    codegen_barbarika_web_parsing,
-)
-=======
->>>>>>> 6e3c34a9
-from pathlib import Path
-from typing import List
-
 from utils import (apollo_info, call_openai_llm, check_email_zero_bounce,
                    common, extract_from_webpage, find_company_info,
                    find_contact_with_findymail, find_user_by_job_title,
                    find_users_by_name_and_keywords, generate_email,
                    linkedin_search_to_csv, push_lead_to_dhisana_webhook,
-                   score_lead)
+                   score_lead, codegen_barbarika_web_parsing)
 
 from utils.common import openai_client_sync
 
 try:
-<<<<<<< HEAD
-    from flask import (
-        Flask,
-        render_template,
-        request,
-        redirect,
-        url_for,
-        flash,
-        send_from_directory,
-        session,
-        jsonify,
-        Response,
-        stream_with_context,
-    )
-except Exception:  # pragma: no cover - fallback for test stubs
-    from flask import (
-        Flask,
-        render_template,
-        request,
-        redirect,
-        url_for,
-        flash,
-        send_from_directory,
-        jsonify,
-        Response,
-    )
-
-    session = {}
-=======
     from flask import (Flask, flash, jsonify, redirect, render_template,
-                       request, send_from_directory, session, url_for)
+                       request, send_from_directory, session, url_for, Response, stream_with_context)
 except Exception:  # pragma: no cover - fallback for test stubs
     from flask import (Flask, flash, jsonify, redirect, render_template,
-                       request, send_from_directory, url_for)
+                       request, send_from_directory, url_for, Response)
 
     session = {}
 import openai
->>>>>>> 6e3c34a9
 from dotenv import dotenv_values, set_key
-
 try:
     import numpy as np
 except Exception:  # pragma: no cover - optional
@@ -1194,11 +1135,7 @@
     codes: list[str] = []
     embeds: list[np.ndarray] = []
     for fname in os.listdir(UTILS_DIR):
-<<<<<<< HEAD
-        if not fname.endswith('.py') or fname in ['common.py', "codegen_barbarika_web_parsing.py"]:
-=======
-        if not fname.endswith(".py") or fname == "common.py":
->>>>>>> 6e3c34a9
+        if not fname.endswith(".py") or fname in ['common.py', "codegen_barbarika_web_parsing.py"]:
             continue
         path = os.path.join(UTILS_DIR, fname)
         with open(path, "r", encoding="utf-8") as f:
@@ -1475,9 +1412,8 @@
         logging.info("save_utility: wrote file %s", file_path)
         return jsonify({"success": True, "file_path": str(file_path)})
     except Exception as e:
-<<<<<<< HEAD
-        logging.error('Error saving utility to file: %s', e)
-        return jsonify({'success': False, 'error': str(e)}), 500
+        logging.error("Error saving utility to file: %s", e)
+        return jsonify({"success": False, "error": str(e)}), 500
 
 
 @app.route('/web_parse_utility', methods=['GET', 'POST'])
@@ -1733,15 +1669,11 @@
     if not csv_file or not os.path.exists(csv_file):
         flash("No CSV file found from web parsing session.")
         return redirect(url_for("run_utility"))
-    
+
     filename = os.path.basename(csv_file)
     return send_from_directory(
-        os.path.dirname(csv_file), 
-        filename, 
+        os.path.dirname(csv_file),
+        filename,
         as_attachment=True,
         download_name='extracted_data.csv'
-    )
-=======
-        logging.error("Error saving utility to file: %s", e)
-        return jsonify({"success": False, "error": str(e)}), 500
->>>>>>> 6e3c34a9
+    )