import os
import shlex
import shutil
import subprocess
import tempfile
import csv
import re
from typing import List
import asyncio
import json
import base64
import random
import datetime
from utils import (
    push_lead_to_dhisana_webhook,
    linkedin_search_to_csv,
    apollo_info,
    check_email_zero_bounce,
    find_users_by_name_and_keywords,
    find_user_by_job_title,
    find_company_info,
    find_contact_with_findymail,
    call_openai_llm,
    score_lead,
    generate_email,
    extract_from_webpage,
    common,
    codegen_barbarika_web_parsing,
)
from pathlib import Path

from utils.common import openai_client, openai_client_sync

try:
    from flask import (
        Flask,
        render_template,
        request,
        redirect,
        url_for,
        flash,
        send_from_directory,
        session,
        jsonify,
    )
except Exception:  # pragma: no cover - fallback for test stubs
    from flask import (
        Flask,
        render_template,
        request,
        redirect,
        url_for,
        flash,
        send_from_directory,
        jsonify,
    )

    session = {}
from dotenv import dotenv_values, set_key
import openai
try:
    import numpy as np
except Exception:  # pragma: no cover - optional
    np = None
import logging
import faiss

logging.basicConfig(level=logging.INFO)

app = Flask(__name__)
app.secret_key = os.environ.get("FLASK_SECRET", "dev")
ENV_FILE = os.path.join(os.path.dirname(__file__), "..", ".env")
UTILS_DIR = os.path.join(os.path.dirname(__file__), "..", "utils")
# FAISS index and codes for utility embeddings (cosine similarity)
# Cache paths for utility embeddings index and codes
# Directory for user-generated utilities: prefer /data mount if available, else use in-repo folder
# Directory for user-generated utilities (create gtm_utility at repo root)
USER_UTIL_DIR = Path(__file__).resolve().parents[1] / 'gtm_utility'
USER_UTIL_DIR.mkdir(parents=True, exist_ok=True)

# Data directory for persistent files and FAISS cache; prefer mounted /data in container
ROOT = Path(__file__).resolve().parents[1]
DATA_DIR = Path('/data') if Path('/data').is_dir() else ROOT / 'data'
DATA_DIR.mkdir(parents=True, exist_ok=True)

# Cache paths for utility embeddings index and codes under the data folder
FAISS_CACHE_DIR = DATA_DIR / 'faiss'
EMBED_INDEX_PATH = FAISS_CACHE_DIR / 'utility_embeddings.index'
EMBED_CODES_PATH = FAISS_CACHE_DIR / 'utility_embeddings.json'

UTILITY_INDEX: faiss.IndexFlatIP | None = None
UTILITY_CODES: list[str] = []

# Preferred column order when displaying CSV data in the grid
DISPLAY_ORDER = [
    "full_name",
    "user_linkedin_url",
    "job_title",
    "email",
]

# Optional nicer titles for utilities when displayed in the UI
UTILITY_TITLES = {
    "call_openai_llm": "OpenAI Tools",
    "linkedin_search_to_csv": "Find Leads with Google Search",
    "apollo_people_search": "Find Leads with Apollo.io",
    "find_a_user_by_name_and_keywords": "Find LinkedIn Profile by Name",
    "find_user_by_job_title": "Find LinkedIn Profile by Job Title",
    "find_users_by_name_and_keywords": "Bulk Find LinkedIn Profiles",
    "apollo_info": "Enrich Lead With Apollo.io",
    "fetch_html_playwright": "Scrape Website HTML (Playwright)",
    "extract_companies_from_image": "Extract Companies from Image",
    "extract_from_webpage": "Extract Leads From Website",
    "generate_image": "Generate Image",
    "get_website_information": "Get website information",
    "score_lead": "Score Leads",
    "check_email_zero_bounce": "Validate Email",
    "generate_email": "Generate Email",
    "push_lead_to_dhisana_webhook": "Push Leads To Dhisana Webhook",
    "send_email_smtp": "Send Email",
    "codegen_barbarika_web_parsing": "AI-Powered Web Parser",
}

# Display order for the utilities list
UTILITY_ORDER = {
    "linkedin_search_to_csv": 0,
    "apollo_people_search": 0,
    "apollo_info": 1,
    "score_lead": 2,
    "check_email_zero_bounce": 3,
    "push_lead_to_dhisana_webhook": 4,
    "generate_email": 5,
    "send_email_smtp": 6,
    "codegen_barbarika_web_parsing": 7,
}

# Tags applied to utilities for filtering in the web UI
UTILITY_TAGS = {
    # Find/Search leads
    "linkedin_search_to_csv": ["find"],
    "apollo_people_search": ["find"],
    "find_a_user_by_name_and_keywords": ["find"],
    "find_user_by_job_title": ["find"],
    "find_users_by_name_and_keywords": ["find"],
    "fetch_html_playwright": ["find"],
    "extract_companies_from_image": ["find"],
    "extract_from_webpage": ["find"],
    "codegen_barbarika_web_parsing": ["find", "enrich"],

    # Enrich leads
    "apollo_info": ["enrich"],
    "check_email_zero_bounce": ["enrich"],
    "find_company_info": ["enrich"],
    "find_contact_with_findymail": ["enrich"],
    "call_openai_llm": ["enrich"],
    "generate_email": ["route"],
    "generate_image": ["enrich"],

    # Score leads
    "score_lead": ["score"],

    # Route leads
    "push_lead_to_dhisana_webhook": ["route"],
    "push_company_to_dhisana_webhook": ["route"],
    "push_to_clay_table": ["route"],
    "send_email_smtp": ["route"],
    "send_slack_message": ["route"],
    "hubspot_add_note": ["route"],
    "hubspot_create_contact": ["route"],
    "hubspot_get_contact": ["route"],
    "hubspot_update_contact": ["route"],
    "salesforce_add_note": ["route"],
    "salesforce_create_contact": ["route"],
    "salesforce_get_contact": ["route"],
    "salesforce_update_contact": ["route"],
}

# Utilities that only support CSV upload mode
# Use a list instead of a set so the value can be JSON serialised when passed
# to templates.
UPLOAD_ONLY_UTILS = ["find_users_by_name_and_keywords"]

# Mapping of utility parameters for the Run a Utility form. Each utility maps
# to a list of dictionaries describing the CLI argument name and display label.
UTILITY_PARAMETERS = {
    "apollo_info": [
        {"name": "--linkedin_url", "label": "LinkedIn URL"},
        {"name": "--email", "label": "Email"},
        {"name": "--full_name", "label": "Full name"},
        {"name": "--company_domain", "label": "Company domain"},
        {"name": "--company_url", "label": "Company URL"},
        {"name": "--primary_domain", "label": "Company domain"},
    ],
    "call_openai_llm": [{"name": "prompt", "label": "Prompt"}],
    "check_email_zero_bounce": [{"name": "email", "label": "E-mail"}],
    "fetch_html_playwright": [
        {"name": "url", "label": "URL"},
        {"name": "--summarize", "label": "Summarize content", "type": "boolean"},
        {"name": "--instructions", "label": "Summarize instructions"},
    ],
    "find_a_user_by_name_and_keywords": [
        {"name": "full_name", "label": "Full name"},
        {"name": "search_keywords", "label": "Search keywords"},
    ],
    "find_company_info": [
        {"name": "--organization_name", "label": "Organization name"},
        {"name": "--organization_linkedin_url", "label": "Organization LinkedIn URL"},
        {"name": "--organization_website", "label": "Organization website"},
        {"name": "--location", "label": "Organization location"},
    ],
    "find_contact_with_findymail": [
        {"name": "full_name", "label": "Full name"},
        {"name": "primary_domain_of_organization", "label": "Company domain"},
        {"name": "--linkedin_url", "label": "LinkedIn URL"},
    ],
    "find_user_by_job_title": [
        {"name": "job_title", "label": "Job title"},
        {"name": "company_name", "label": "Company name"},
        {"name": "search_keywords", "label": "Search keywords"},
    ],
    "find_users_by_name_and_keywords": [],
    "hubspot_add_note": [
        {"name": "--id", "label": "Contact ID"},
        {"name": "--note", "label": "Note"},
    ],
    "hubspot_create_contact": [
        {"name": "--email", "label": "Email"},
        {"name": "--linkedin_url", "label": "LinkedIn URL"},
        {"name": "--first_name", "label": "First name"},
        {"name": "--last_name", "label": "Last name"},
        {"name": "--phone", "label": "Phone"},
    ],
    "hubspot_get_contact": [
        {"name": "--id", "label": "Contact ID"},
        {"name": "--email", "label": "Email"},
        {"name": "--linkedin_url", "label": "LinkedIn URL"},
    ],
    "hubspot_update_contact": [
        {"name": "--id", "label": "Contact ID"},
        {"name": "properties", "label": "key=value pairs"},
    ],
    "salesforce_add_note": [
        {"name": "--id", "label": "Contact ID"},
        {"name": "--note", "label": "Note"},
    ],
    "salesforce_create_contact": [
        {"name": "--email", "label": "Email"},
        {"name": "--first_name", "label": "First name"},
        {"name": "--last_name", "label": "Last name"},
        {"name": "--phone", "label": "Phone"},
    ],
    "salesforce_get_contact": [
        {"name": "--id", "label": "Contact ID"},
        {"name": "--email", "label": "Email"},
    ],
    "salesforce_update_contact": [
        {"name": "--id", "label": "Contact ID"},
        {"name": "properties", "label": "key=value pairs"},
    ],
    "linkedin_search_to_csv": [
        {
            "name": "query",
            "label": 'Google query (e.g. site:linkedin.com/in "VP Sales")',
        },
        {"name": "--num", "label": "Number of results"},
    ],
    "apollo_people_search": [
        {"name": "--person_titles", "label": "Job titles"},
        {"name": "--person_locations", "label": "Person locations"},
        {
            "name": "--person_seniorities",
            "label": "Seniority",
            "choices": [
                "owner",
                "founder",
                "c_suite",
                "partner",
                "vp",
                "head",
                "director",
                "manager",
                "senior",
                "entry",
                "intern",
            ],
            "multiple": True,
        },
        {"name": "--organization_locations", "label": "Organization locations"},
        {"name": "--organization_domains", "label": "Organization domains"},
        {
            "name": "--include_similar_titles",
            "label": "Include similar titles",
            "type": "boolean",
        },
        {
            "name": "--contact_email_status",
            "label": "Email status",
            "choices": ["verified", "unverified", "likely to engage", "unavailable"],
        },
        {"name": "--organization_ids", "label": "Organization IDs"},
        {
            "name": "--organization_num_employees_ranges",
            "label": "Employee ranges",
            "choices": [
                "1-10",
                "11-50",
                "51-200",
                "201-500",
                "501-1000",
                "1001-5000",
                "5001-10000",
                "10001+",
            ],
            "multiple": True,
        },
        {"name": "--q_organization_keyword_tags", "label": "Organization keyword tags"},
        {"name": "--q_keywords", "label": "Keyword filter"},
        {"name": "--num_leads", "label": "Number of leads"},
    ],
    "mcp_tool_sample": [{"name": "prompt", "label": "Prompt"}],
    "push_company_to_dhisana_webhook": [
        {"name": "company_name", "label": "Organization name"},
        {"name": "--primary_domain", "label": "Primary domain"},
        {"name": "--linkedin_url", "label": "LinkedIn URL"},
        {"name": "--tags", "label": "Tags"},
        {"name": "--notes", "label": "Notes"},
        {"name": "--webhook_url", "label": "Webhook URL"},
    ],
    "push_lead_to_dhisana_webhook": [
        {"name": "full_name", "label": "Lead name"},
        {"name": "--linkedin_url", "label": "LinkedIn URL"},
        {"name": "--email", "label": "Email"},
        {"name": "--tags", "label": "Tags"},
        {"name": "--notes", "label": "Notes"},
        {"name": "--webhook_url", "label": "Webhook URL"},
    ],
    "extract_companies_from_image": [
        {"name": "image_url", "label": "Image URL"},
    ],
    "generate_image": [
        {"name": "prompt", "label": "Prompt"},
        {"name": "--image-url", "label": "Image URL"},
    ],
    "get_website_information": [
        {"name": "url", "label": "Website URL"},
        {"name": "questions", "label": "Questions (comma-separated) about the website"},
    ],
    "extract_from_webpage": [
        {"name": "url", "label": "Website URL"},
        {"name": "--lead", "label": "Extract One Lead", "type": "boolean"},
        {"name": "--leads", "label": "Extract Multiple Leads", "type": "boolean"},
        {"name": "--company", "label": "Extract One Company", "type": "boolean"},
        {"name": "--companies", "label": "Extract Multiple Companies", "type": "boolean"},
        {"name": "--initial_actions", "label": "Actions to do on Website Load, first time. Like select filters"},
        {"name": "--page_actions", "label": "Actions to do When each page loads."},
        {"name": "--parse_instructions", "label": "Custom instructions on how to extracts leads or company from the webpage that is loaded"},
        {"name": "--pagination_actions", "label": "Instructions on how to move to next page and extract more leads"},
        {"name": "--max_pages", "label": "Maximum number of pages to navigate"},
        {"name": "--show_ux", "label": "Show website UX during parsing", "type": "boolean"},
    ],
    "generate_email": [
        {
            "name": "--email_generation_instructions",
            "label": "Email generation instructions",
        },
    ],
    "score_lead": [
        {"name": "--instructions", "label": "Instructions"},
    ],
    "send_email_smtp": [
        {"name": "recipient", "label": "Recipient"},
        {"name": "--subject", "label": "Subject"},
        {"name": "--body", "label": "Body"},
        {"name": "--sender_name", "label": "Sender name"},
        {"name": "--sender_email", "label": "Sender email"},
        {"name": "--use_starttls", "label": "Use STARTTLS", "type": "boolean"},
    ],
    "send_slack_message": [
        {"name": "message", "label": "Message"},
        {"name": "--webhook", "label": "Webhook URL"},
    ],
    "push_to_clay_table": [
        {"name": "data", "label": "key=value pairs"},
        {"name": "--webhook_url", "label": "Webhook URL"},
        {"name": "--api_key", "label": "API key"},
    ],
    "codegen_barbarika_web_parsing": [
        {"name": "url", "label": "Target URL"},
        {"name": "--fields", "label": "Fields to extract (comma-separated)"},
        {"name": "--max-depth", "label": "Maximum crawl depth", "type": "int"},
        {"name": "--pagination", "label": "Enable pagination", "type": "boolean"},
        {"name": "--instructions", "label": "Additional instructions"},
    ],
}


def load_custom_parameters() -> None:
    """Load parameter specs from meta files for user utilities."""
    if not USER_UTIL_DIR.is_dir():
        return

    def _parse_args(code: str) -> list[dict[str, str]]:
        pattern = re.compile(r"add_argument\(\s*['\"]([^'\"]+)['\"](.*?)\)")
        help_re = re.compile(r"help\s*=\s*['\"]([^'\"]+)['\"]")
        skip = {
            "output_file",
            "--output_file",
            "input_file",
            "--input_file",
            "csv_file",
            "--csv_file",
        }
        params: list[dict[str, str]] = []
        for m in pattern.finditer(code):
            name = m.group(1)
            if name in skip:
                continue
            rest = m.group(2)
            h = help_re.search(rest)
            label = h.group(1) if h else name.lstrip("-").replace("_", " ").capitalize()
            params.append({"name": name, "label": label})
        return params

    for py_path in USER_UTIL_DIR.glob("*.py"):
        base = py_path.stem
        json_path = py_path.with_suffix(".json")
        params: List[dict[str, str]] | None = None
        if json_path.exists():
            try:
                meta_data = json.loads(json_path.read_text(encoding="utf-8"))
                params = meta_data.get("params") or None
            except Exception:
                params = None
        if params is None:
            try:
                params = _parse_args(py_path.read_text(encoding="utf-8"))
            except Exception:
                params = None
        if params:
            UTILITY_PARAMETERS[base] = params


def load_env():
    return dotenv_values(ENV_FILE)


def get_default_username() -> str:
    """Return the default username for the login form."""
    env = load_env()
    return env.get("APP_USER") or os.environ.get("APP_USER") or "user"


def get_credentials() -> tuple[str, str]:
    """Return (username, password) for the login page."""
    env = load_env()
    username = (
        env.get("APP_USERNAME")
        or os.environ.get("APP_USERNAME")
        or env.get("APP_USER")
        or os.environ.get("APP_USER")
        or "user"
    )
    password = env.get("APP_PASSWORD") or os.environ.get("APP_PASSWORD")
    if not password:
        password = f"user_{random.randint(1000, 9999)}"
        try:
            set_key(ENV_FILE, "APP_PASSWORD", password)
        except Exception:
            pass
    return username, password


def _format_title(name: str) -> str:
    """Return a human friendly title from a module name."""
    return UTILITY_TITLES.get(name, name.replace("_", " ").title())


def _list_utils() -> list[dict[str, str]]:
    """Return available utilities as ``{"name", "title", "desc", "tags"}`` dicts."""
    utils_dir = os.path.join(os.path.dirname(__file__), "..", "utils")
    items: list[dict[str, str]] = []
    for file_name in os.listdir(utils_dir):
        if not file_name.endswith(".py"):
            continue
        base = file_name[:-3]
        if base == "common":
            continue
        desc = base
        try:
            module = __import__(f"utils.{base}", fromlist=["__doc__"])
            if module.__doc__:
                desc = module.__doc__.strip().splitlines()[0]
        except Exception:
            pass
        items.append(
            {
                "name": base,
                "title": _format_title(base),
                "desc": desc,
                "tags": UTILITY_TAGS.get(base, []),
            }
        )

    # Include user generated utilities from gtm_utility folder
    if USER_UTIL_DIR.is_dir():
        for path in USER_UTIL_DIR.glob("*.py"):
            base = path.stem
            meta = path.with_suffix(".json")
            title = _format_title(base)
            desc = base
            if meta.exists():
                try:
                    meta_data = json.loads(meta.read_text(encoding="utf-8"))
                    title = meta_data.get("name", title)
                    desc = meta_data.get("description", desc)
                    params = meta_data.get("params")
                    if params:
                        UTILITY_PARAMETERS[base] = params
                except Exception:
                    pass
            items.append(
                {
                    "name": base,
                    "title": title,
                    "desc": desc,
                    "tags": ["custom"],
                    "custom": True,
                }
            )
    return sorted(
        items,
        key=lambda x: (
            UTILITY_ORDER.get(x["name"], 100),
            x["title"],
        ),
    )


def _load_csv_preview(path: str) -> list[dict[str, str]]:
    """Return up to 1000 rows from a CSV file in display order."""
    rows: list[dict[str, str]] = []
    try:
        with open(path, newline="", encoding="utf-8-sig") as fh:
            reader = csv.DictReader(fh)
            for i, row in enumerate(reader):
                if i >= 1000:
                    break
                ordered: dict[str, str] = {}
                for key in DISPLAY_ORDER:
                    if key in row:
                        ordered[key] = row[key]
                for key, value in row.items():
                    if key not in ordered:
                        ordered[key] = value
                rows.append(ordered)
    except Exception:
        rows = []
    return rows


if hasattr(app, "before_request"):

    @app.before_request
    def require_login():
        endpoint = request.endpoint or ""
        # Allow static files, login, and utility generation without authentication
        if endpoint.startswith("static") or endpoint in ("login", "generate_utility"):
            return
        if not session.get("logged_in"):
            return redirect(url_for("login"))

else:  # pragma: no cover - for tests with DummyFlask

    def require_login():
        return


@app.route("/login", methods=["GET", "POST"])
def login():
    username, password = get_credentials()
    if request.method == "POST":
        if (
            request.form.get("password") == password
            and request.form.get("username") == username
        ):
            session["logged_in"] = True
            return redirect(url_for("run_utility"))
        flash("Invalid credentials.")
    return render_template("login.html", default_username=get_default_username())


@app.route("/logout")
def logout():
    session.clear()
    return redirect(url_for("login"))


@app.route("/")
def index():
    return redirect(url_for("run_utility"))


@app.route("/utility", methods=["GET", "POST"])
def run_utility():
    util_output = None
    download_name = None
    image_src = None
    input_rows: list[dict[str, str]] = []
    output_rows: list[dict[str, str]] = []
    input_csv_path: str | None = None
    output_csv_path: str | None = None
    utils_list = _list_utils()
    tags_set = {t for tags in UTILITY_TAGS.values() for t in tags}
    for util in utils_list:
        tags_set.update(util.get("tags", []))
    tag_order = ["find", "enrich", "score", "route", "custom"]
    tags_list = [t for t in tag_order if t in tags_set]
    tags_list.extend(sorted(tags_set - set(tag_order)))
    util_name = request.form.get("util_name", "linkedin_search_to_csv")
    is_custom = any(u.get("custom") and u["name"] == util_name for u in utils_list)
    prev_csv = session.get("prev_csv_path")
    if prev_csv and os.path.exists(prev_csv) and not is_custom:
        input_csv_path = prev_csv
    if request.method == "POST" and request.form.get("action") == "clear_csv":
        session.pop("prev_csv_path", None)
        return redirect(url_for("run_utility"))
    if request.method == "POST":
        file = request.files.get("csv_file")
        uploaded = None
        input_mode = request.form.get("input_mode", "single")
        selected_json = request.form.get("selected_rows", "")
        show_ux_flag = request.form.get("--show_ux")
        if selected_json:
            try:
                rows = json.loads(selected_json)
                if rows:
                    tmp = common.make_temp_csv_filename("selected")
                    with open(tmp, "w", newline="", encoding="utf-8") as fh:
                        writer = csv.DictWriter(fh, fieldnames=rows[0].keys())
                        writer.writeheader()
                        for r in rows:
                            writer.writerow(r)
                    uploaded = tmp
            except Exception:
                uploaded = None
        if not uploaded and file and file.filename:
            tmp_dir = common.get_output_dir()
            filename = os.path.join(tmp_dir, os.path.basename(file.filename))
            file.save(filename)
            uploaded = filename
        if (
            not uploaded
            and input_mode == "previous"
            and prev_csv
            and os.path.exists(prev_csv)
            and not is_custom
        ):
            uploaded = prev_csv
        if (
            not uploaded
            and util_name in UPLOAD_ONLY_UTILS
            and prev_csv
            and os.path.exists(prev_csv)
            and not is_custom
        ):
            uploaded = prev_csv

        if uploaded:
            input_csv_path = uploaded

        def build_cmd(values: dict[str, str]) -> list[str]:
            module_prefix = (
                "gtm_utility" if (USER_UTIL_DIR / f"{util_name}.py").exists() else "utils"
            )
            cmd = ["python", "-m", f"{module_prefix}.{util_name}"]
            if is_custom and not uploaded:
                nonlocal input_csv_path
                input_csv_path = common.make_temp_csv_filename("automation")
                cmd.append(input_csv_path)
            for spec in UTILITY_PARAMETERS.get(util_name, []):
                name = spec["name"]
                val = (values.get(name) or "").strip()
                if util_name == "extract_from_webpage" and name == "--show_ux":
                    continue
                if (
                    util_name == "linkedin_search_to_csv"
                    and name == "--num"
                    and not val
                ):
                    val = "10"
                if not val:
                    continue
                if spec.get("type") == "boolean":
                    if val.lower() in ("1", "true", "yes", "on"):
                        cmd.append(name)
                elif name.startswith("-"):
                    cmd.extend([name, val])
                else:
                    cmd.append(val)
            if util_name == "linkedin_search_to_csv":
                out_path = common.make_temp_csv_filename(util_name)
                insert_at = len(cmd)
                for i, arg in enumerate(cmd[3:], start=3):
                    if arg.startswith("-"):
                        insert_at = i
                        break
                cmd.insert(insert_at, out_path)
            elif util_name == "extract_from_webpage":
                out_path = common.make_temp_csv_filename(util_name)
                if not any(
                    f in cmd
                    for f in ("--lead", "--leads", "--company", "--companies")
                ):
                    cmd.append("--leads")
                cmd.extend(["--output_csv", out_path])
            elif util_name == "apollo_people_search":
                out_path = common.make_temp_csv_filename(util_name)
                cmd.insert(3, out_path)
            return cmd

        def run_cmd(cmd: list[str], show_ux: bool = False) -> tuple[str, str, str]:
            env = os.environ.copy()
            root_dir = os.path.abspath(os.path.join(os.path.dirname(__file__), ".."))
            env["PYTHONPATH"] = env.get("PYTHONPATH", "") + ":" + root_dir
            if show_ux:
                env["HEADLESS"] = "false"
            proc = subprocess.run(cmd, capture_output=True, text=True, env=env)
            status = "SUCCESS" if proc.returncode == 0 else "FAIL"
            output = (
                proc.stdout
                if proc.returncode == 0
                else (proc.stderr or "Error running command")
            )
            cmd_str = " ".join(shlex.quote(c) for c in cmd)
            return status, cmd_str, output.strip()

        if uploaded:
            if util_name == "linkedin_search_to_csv":
                out_path = common.make_temp_csv_filename(util_name)
                try:
                    linkedin_search_to_csv.linkedin_search_to_csv_from_csv(
                        uploaded, out_path
                    )
                    download_name = out_path
                    output_csv_path = out_path
                    util_output = None
                except Exception as exc:
                    util_output = f"Error: {exc}"
                    download_name = None
                    output_csv_path = None
            elif util_name == "apollo_info":
                out_path = common.make_temp_csv_filename(util_name)
                try:
                    apollo_info.apollo_info_from_csv(uploaded, out_path)
                    download_name = out_path
                    output_csv_path = out_path
                    util_output = None
                except Exception as exc:
                    util_output = f"Error: {exc}"
                    download_name = None
                    output_csv_path = None
            elif util_name == "check_email_zero_bounce":
                out_path = common.make_temp_csv_filename(util_name)
                try:
                    check_email_zero_bounce.check_emails_from_csv(uploaded, out_path)
                    download_name = out_path
                    output_csv_path = out_path
                    util_output = None
                except Exception as exc:
                    util_output = f"Error: {exc}"
                    download_name = None
                    output_csv_path = None
            elif util_name == "score_lead":
                out_path = common.make_temp_csv_filename(util_name)
                instructions = request.form.get("--instructions", "")
                try:
                    score_lead.score_leads_from_csv(uploaded, out_path, instructions)
                    download_name = out_path
                    output_csv_path = out_path
                    util_output = None
                except Exception as exc:
                    util_output = f"Error: {exc}"
                    download_name = None
                    output_csv_path = None
            elif util_name == "generate_email":
                out_path = common.make_temp_csv_filename(util_name)
                email_instructions = request.form.get(
                    "--email_generation_instructions", ""
                )
                try:
                    generate_email.generate_emails_from_csv(
                        uploaded, out_path, email_instructions
                    )
                    download_name = out_path
                    output_csv_path = out_path
                    util_output = None
                except Exception as exc:
                    util_output = f"Error: {exc}"
                    download_name = None
                    output_csv_path = None
            elif util_name == "call_openai_llm":
                out_path = common.make_temp_csv_filename(util_name)
                prompt_text = request.form.get("prompt", "")
                try:
                    call_openai_llm.call_openai_llm_from_csv(
                        uploaded, out_path, prompt_text
                    )
                    download_name = out_path
                    output_csv_path = out_path
                    util_output = None
                except Exception as exc:
                    util_output = f"Error: {exc}"
                    download_name = None
                    output_csv_path = None
            elif util_name == "extract_from_webpage":
                out_path = common.make_temp_csv_filename(util_name)
                mode = "leads"
                if request.form.get("--lead"):
                    mode = "lead"
                elif request.form.get("--company"):
                    mode = "company"
                elif request.form.get("--companies"):
                    mode = "companies"
                try:
                    old_headless = os.environ.get("HEADLESS")
                    if show_ux_flag:
                        os.environ["HEADLESS"] = "false"
                    else:
                        os.environ["HEADLESS"] = "true"
                    extract_from_webpage.extract_from_webpage_from_csv(
                        uploaded,
                        out_path,
                        next_page_selector=request.form.get("--next_page_selector"),
                        max_next_pages=int(request.form.get("--max_next_pages") or 0),
                        parse_instructions=request.form.get("--parse_instructions", ""),
                        initial_actions=request.form.get("--initial_actions", ""),
                        page_actions=request.form.get("--page_actions", ""),
                        pagination_actions=request.form.get("--pagination_actions", ""),
                        max_pages=int(request.form.get("--max_pages") or 1),
                        mode=mode,
                    )
                    if old_headless is None:
                        os.environ.pop("HEADLESS", None)
                    else:
                        os.environ["HEADLESS"] = old_headless
                    download_name = out_path
                    output_csv_path = out_path
                    util_output = None
                except Exception as exc:
                    if old_headless is None:
                        os.environ.pop("HEADLESS", None)
                    else:
                        os.environ["HEADLESS"] = old_headless
                    util_output = f"Error: {exc}"
                    download_name = None
                    output_csv_path = None
            elif util_name == "find_users_by_name_and_keywords":
                out_path = common.make_temp_csv_filename(util_name)
                try:
                    find_users_by_name_and_keywords.find_users(
                        Path(uploaded), Path(out_path)
                    )
                    download_name = out_path
                    output_csv_path = out_path
                    util_output = None
                except Exception as exc:
                    util_output = f"Error: {exc}"
                    download_name = None
                    output_csv_path = None
            elif util_name == "find_user_by_job_title":
                out_path = common.make_temp_csv_filename(util_name)
                try:
                    find_user_by_job_title.find_user_by_job_title_from_csv(
                        uploaded,
                        out_path,
                        job_title=request.form.get("job_title", ""),
                        search_keywords=request.form.get("search_keywords", ""),
                    )
                    download_name = out_path
                    output_csv_path = out_path
                    util_output = None
                except Exception as exc:
                    util_output = f"Error: {exc}"
                    download_name = None
                    output_csv_path = None
            elif util_name == "find_company_info":
                out_path = common.make_temp_csv_filename(util_name)
                try:
                    find_company_info.find_company_info_from_csv(uploaded, out_path)
                    download_name = out_path
                    output_csv_path = out_path
                    util_output = None
                except Exception as exc:
                    util_output = f"Error: {exc}"
                    download_name = None
                    output_csv_path = None
            elif util_name == "find_contact_with_findymail":
                out_path = common.make_temp_csv_filename(util_name)
                try:
                    find_contact_with_findymail.find_contact_with_findymail_from_csv(
                        uploaded,
                        out_path,
                    )
                    download_name = out_path
                    output_csv_path = out_path
                    util_output = None
                except Exception as exc:
                    util_output = f"Error: {exc}"
                    download_name = None
                    output_csv_path = None
            else:
                import csv

                with open(uploaded, newline="", encoding="utf-8-sig") as fh:
                    reader = csv.DictReader(fh)
                    rows = list(reader)
                    fieldnames = reader.fieldnames or []
                out_path = common.make_temp_csv_filename(util_name)
                with open(out_path, "w", newline="", encoding="utf-8") as out_fh:
                    status_field = (
                        "dhisanaai_webhook_push_status"
                        if util_name == "push_lead_to_dhisana_webhook"
                        else "status"
                    )
                    writer = csv.DictWriter(
                        out_fh,
                        fieldnames=fieldnames + [status_field, "command", "output"],
                    )
                    writer.writeheader()
                    for row in rows:
                        cmd = build_cmd(row)
                        status, cmd_str, out_text = run_cmd(cmd, bool(show_ux_flag))
                        row.update(
                            {
                                status_field: status,
                                "command": cmd_str,
                                "output": out_text,
                            }
                        )
                        writer.writerow(row)
                download_name = out_path
                output_csv_path = out_path
                util_output = None
        else:
            values = {}
            for spec in UTILITY_PARAMETERS.get(util_name, []):
                name = spec["name"]
                if spec.get("multiple"):
                    val = ",".join(request.form.getlist(name))
                else:
                    val = request.form.get(name, "")
                values[name] = val
            cmd = build_cmd(values)
            status, cmd_str, out_text = run_cmd(cmd, bool(show_ux_flag))
            if util_name == "generate_image" and status == "SUCCESS":
                try:
                    img_bytes = base64.b64decode(out_text)
                    fd, out_path = tempfile.mkstemp(
                        suffix=".png", dir=common.get_output_dir()
                    )
                    with os.fdopen(fd, "wb") as fh:
                        fh.write(img_bytes)
                    download_name = out_path
                    image_src = "data:image/png;base64," + out_text
                    util_output = None
                except Exception as exc:
                    util_output = f"Error: {exc}"
            else:
                label = (
                    "dhisanaai_webhook_push_status"
                    if util_name == "push_lead_to_dhisana_webhook"
                    else "status"
                )
                util_output = (
                    f"{label}: {status}\ncommand: {cmd_str}\noutput:\n{out_text}"
                )
                for arg in cmd[3:]:
                    if arg.endswith(".csv"):
                        path = os.path.abspath(arg)
                        if os.path.exists(path):
                            download_name = path
                            output_csv_path = path
                            break
    if output_csv_path and os.path.exists(output_csv_path):
        output_rows = _load_csv_preview(output_csv_path)
    if input_csv_path and os.path.exists(input_csv_path):
        input_rows = _load_csv_preview(input_csv_path)
    if output_csv_path and os.path.exists(output_csv_path) and not is_custom:
        session["prev_csv_path"] = output_csv_path
        prev_csv = output_csv_path
    return render_template(
        "run_utility.html",
        utils=utils_list,
        tags=tags_list,
        util_output=util_output,
        download_name=download_name,
        input_rows=input_rows,
        output_rows=output_rows,
        util_params=UTILITY_PARAMETERS,
        default_util=util_name,
        upload_only=UPLOAD_ONLY_UTILS,
        image_src=image_src,
        prev_csv=prev_csv,
        default_mode="previous" if prev_csv else "single",
    )


@app.route("/settings", methods=["GET", "POST"])
def settings():
    env_vars = load_env()
    if request.method == "POST":
        for key in env_vars:
            value = request.form.get(key, "")
            set_key(ENV_FILE, key, value)
        flash("Settings saved.")
        return redirect(url_for("settings"))
    return render_template("settings.html", env_vars=env_vars)


@app.route("/help")
def help_page():
    """Display simple help information about the app and utilities."""
    utils_list = _list_utils()
    return render_template("help.html", utils=utils_list)


@app.route("/history")
def history():
    """Display recent CSV files from the data directory."""
    out_dir = common.get_output_dir()
    files: list[dict[str, str]] = []
    if out_dir.is_dir():
        csv_paths = [p for p in out_dir.iterdir() if p.suffix.lower() == ".csv"]
        csv_paths.sort(key=lambda p: p.stat().st_mtime, reverse=True)
        for p in csv_paths[:50]:
            files.append(
                {
                    "name": p.name,
                    "mtime": datetime.datetime.fromtimestamp(
                        p.stat().st_mtime
                    ).strftime("%Y-%m-%d %H:%M:%S"),
                }
            )
    return render_template("history.html", csv_files=files)


@app.route("/download/<path:filename>")
def download_file(filename: str):
    """Send a file from the output directory."""
    return send_from_directory(
        common.get_output_dir(), os.path.basename(filename), as_attachment=True
    )


@app.route("/download_selected", methods=["POST"])
def download_selected():
    csv_path = request.form.get("csv_path", "")
    selected_json = request.form.get("selected_rows", "")
    if selected_json:
        try:
            rows = json.loads(selected_json)
            if rows:
                tmp = common.make_temp_csv_filename("download")
                with open(tmp, "w", newline="", encoding="utf-8") as fh:
                    writer = csv.DictWriter(fh, fieldnames=rows[0].keys())
                    writer.writeheader()
                    for r in rows:
                        writer.writerow(r)
                csv_path = tmp
        except Exception:
            pass
    if not csv_path or not os.path.exists(csv_path):
        flash("No CSV found to download.")
        return redirect(url_for("run_utility"))
    return send_from_directory(
        common.get_output_dir(), os.path.basename(csv_path), as_attachment=True
    )


@app.route("/push_to_dhisana", methods=["POST"])
def push_to_dhisana():
    csv_path = request.form.get("csv_path", "")
    selected_json = request.form.get("selected_rows", "")
    output_text = request.form.get("output_text", "")
    if selected_json:
        try:
            rows = json.loads(selected_json)
            if rows:
                tmp = common.make_temp_csv_filename("push")
                with open(tmp, "w", newline="", encoding="utf-8") as fh:
                    writer = csv.DictWriter(fh, fieldnames=rows[0].keys())
                    writer.writeheader()
                    for r in rows:
                        writer.writerow(r)
                csv_path = tmp
        except Exception:
            pass
    linkedin_re = re.compile(r"https://www\.linkedin\.com/in/[A-Za-z0-9_-]+")
    urls: set[str] = set()
    if csv_path and os.path.exists(csv_path):
        try:
            with open(csv_path, newline="", encoding="utf-8-sig") as fh:
                reader = csv.reader(fh)
                for row in reader:
                    for cell in row:
                        urls.update(linkedin_re.findall(str(cell)))
        except Exception:
            pass
    urls.update(linkedin_re.findall(output_text or ""))
    if not urls:
        flash("No LinkedIn profile URLs found to push.")
        return redirect(url_for("run_utility"))

    webhook_url = os.getenv("DHISANA_WEBHOOK_URL")
    api_key = os.getenv("DHISANA_API_KEY")
    if not webhook_url or not api_key:
        flash("Please set DHISANA_WEBHOOK_URL and DHISANA_API_KEY in Settings.")
        return redirect(url_for("settings"))

    pushed = 0
    for url in urls:
        try:
            asyncio.run(
                push_lead_to_dhisana_webhook.push_lead_to_dhisana_webhook(
                    "",
                    linkedin_url=url,
                    webhook_url=webhook_url,
                )
            )
            pushed += 1
        except Exception:
            pass
    flash(f"Pushed {pushed} leads to Dhisana.")
    return redirect(url_for("run_utility"))


<<<<<<< HEAD
def embed_text(text):
    client = openai_client_sync()
    # client = openai.OpenAI(api_key=os.environ.get("OPENAI_API_KEY"))
    response = client.embeddings.create(input=text, model="text-embedding-ada-002")
=======
def embed_text(text: str) -> np.ndarray:
    """Return the LLM embedding for the given text."""
    api_key = os.environ.get("OPENAI_API_KEY")
    if not api_key:
        raise RuntimeError("OPENAI_API_KEY environment variable is not set")
    client = openai.OpenAI(api_key=api_key)
    response = client.embeddings.create(
        input=text,
        model="text-embedding-ada-002",
    )
>>>>>>> 30111b5d
    return np.array(response.data[0].embedding)

def build_utility_embeddings() -> None:
    """Load or build utility embeddings and FAISS index cache."""
    global UTILITY_INDEX, UTILITY_CODES
    # Try loading from cache
    if EMBED_INDEX_PATH.exists() and EMBED_CODES_PATH.exists():
        try:
            UTILITY_INDEX = faiss.read_index(str(EMBED_INDEX_PATH))
            with open(EMBED_CODES_PATH, 'r', encoding='utf-8') as f:
                UTILITY_CODES = json.load(f)
            return
        except Exception:
            # fallback to rebuild
            pass

    codes: list[str] = []
    embeds: list[np.ndarray] = []
    for fname in os.listdir(UTILS_DIR):
        if not fname.endswith('.py') or fname == 'common.py':
            continue
        path = os.path.join(UTILS_DIR, fname)
        with open(path, 'r', encoding='utf-8') as f:
            code = f.read()
        embeds.append(embed_text(code[:2000]).astype(np.float32))
        codes.append(code)
    # Also scan user-generated utilities on Desktop
    if USER_UTIL_DIR.is_dir():
        for user_path in USER_UTIL_DIR.glob('*.py'):
            try:
                code = user_path.read_text(encoding='utf-8')
            except Exception:
                continue
            embeds.append(embed_text(code[:2000]).astype(np.float32))
            codes.append(code)

    if embeds:
        mat = np.vstack(embeds)
        faiss.normalize_L2(mat)
        index = faiss.IndexFlatIP(mat.shape[1])
        index.add(mat)
    else:
        index = faiss.IndexFlatIP(1)

    UTILITY_INDEX = index
    UTILITY_CODES = codes

    # Persist cache
    try:
        EMBED_INDEX_PATH.parent.mkdir(parents=True, exist_ok=True)
        faiss.write_index(UTILITY_INDEX, str(EMBED_INDEX_PATH))
        with open(EMBED_CODES_PATH, 'w', encoding='utf-8') as f:
            json.dump(UTILITY_CODES, f)
    except Exception:
        pass

<<<<<<< HEAD
=======
build_utility_embeddings()
load_custom_parameters()

def get_top_k_utilities(prompt: str, k: int) -> list[str]:
    """Return the top-k utility code snippets for the given prompt."""
    query_vec = embed_text(prompt).astype(np.float32)
    faiss.normalize_L2(query_vec.reshape(1, -1))
    distances, indices = UTILITY_INDEX.search(query_vec.reshape(1, -1), k)
    return [UTILITY_CODES[i] for i in indices[0]]


>>>>>>> 30111b5d
@app.route("/generate_utility", methods=["POST"])
def generate_utility():
    build_utility_embeddings()
    user_prompt = request.form["prompt"]
    top_examples = get_top_k_utilities(user_prompt, k=5)
    prompt_lines = []
    prompt_lines.append("# User wants to build a new GTM utility with the following details:")
    prompt_lines.append(f"# {user_prompt}")
    prompt_lines.append(
        "# The utility should accept command line arguments and also provide a *_from_csv* function that reads the same parameters from a CSV file."
    )
    prompt_lines.append(
        "# The input CSV columns should match the argument names without leading dashes."
    )
    prompt_lines.append(
        "# Do NOT create a 'mode' argument or any sub-commands. main() should simply parse \"output_file\" as the first positional argument followed by optional parameters."
    )
    prompt_lines.append(
        "# Provide a <utility_name>_from_csv(input_file, output_file, **kwargs) helper that reads the same parameters from a CSV file."
    )
    prompt_lines.append(
        "# The input CSV headers must match the argument names (without leading dashes) except for output_file."
    )
    prompt_lines.append(
        "# The output CSV must keep all original columns and append any new columns produced by the utility."
    )
    prompt_lines.append(
        "# Please output only the Python code for this utility below, without any markdown fences or additional text"
    )
    prompt_lines.append(
        "# Get fully functional, compiling standalone python script with all the required imports."
    )
    prompt_lines.append(
        "# Generate e2e functional script will all required functions, dont take any dependency on content in utils directory or custom modules. Use the code in the prompt just as examples not as dependency. You can use only the standard python libraries  and following as dependencies when generating code.\n"
        "httpx\n"
        "openai\n"
        "pydantic>=2.0\n"
        "playwright==1.42.0\n"
        "playwright-stealth\n"
        "aiohttp\n"
        "beautifulsoup4\n"
        "aiosmtplib\n"
        "requests\n"
        "simple_salesforce\n"
        "numpy\n"
        "greenlet>=2.0.2,\n"
        "pandas"
    )
    prompt_lines.append(
        "# arguments to mail will be like in example below, output_file is always a parameter. input arguments like --person_title etc are custom parameters that can be passed as input the to script\n"
        "def main() -> None:\n"
        "    parser = argparse.ArgumentParser(description=\"Search people in Apollo.io\")\n"
        "    parser.add_argument(\"output_file\", help=\"CSV file to create\")\n"
        "    parser.add_argument(\"--person_titles\", default=\"\", help=\"Comma separated job titles\")\n"
        "    parser.add_argument(\"--person_locations\", default=\"\", help=\"Comma separated locations\")"
    )
    prompt_lines.append(
        "# Use standard names for lead and company properties in output like full_name, first_name, last_name, user_linkedin_url, email, organization_linkedin_url, website, job_tiltle, lead_location, primary_domain_of_organization"
    )
    prompt_lines.append(
        "# Use user_linkedin_url property to represent ursers linked in url"
    )
    prompt_lines.append(
        "# Always write the output to the csv in the output_file specific like below converting the json to csv format. \nfieldnames: List[str] = []\n    for row in results:\n        for key in row:\n            if key not in fieldnames:\n                fieldnames.append(key)\n\n    with out_path.open(\"w\", newline=\"\", encoding=\"utf-8\") as fh:\n        writer = csv.DictWriter(fh, fieldnames=fieldnames)\n        writer.writeheader()\n        for row in results:\n            writer.writerow(row)\n"
    )
    prompt_lines.append(
        "# The app passes the output_path implicitly using the tool name and current date_time; do not ask the user for this value."
    )
    prompt_lines.append(
        "# Use following as examples which can help you generate the code required for above GTM utility.",
    )
    for idx, example in enumerate(top_examples, start=1):
        prompt_lines.append(f"# Example {idx}:")
        for line in example.splitlines():
            prompt_lines.append(f"# {line}")
    prompt_lines.append(
        "# Helo generate a fully functional python utility code that user wants.",
    )
    codex_prompt = "\n".join(prompt_lines) + "\n"
    logging.info("OpenAI prompt being sent:\n%s", codex_prompt)

    try:
<<<<<<< HEAD
        # client = openai.OpenAI(api_key=os.environ["OPENAI_API_KEY"])
        client = openai_client_sync()
        response = client.responses.create(model="gpt-4o-mini", input=codex_prompt)
=======
        client = openai.OpenAI(api_key=os.environ["OPENAI_API_KEY"])
        model_name = os.getenv("MODEL_TO_GENERATE_UTILITY", "o3")
        response = client.responses.create(
            model=model_name,
            input=codex_prompt
        )
        prev_response_id = getattr(response, 'id', None)
>>>>>>> 30111b5d
        # Only handle the new format: response.output is a list of ResponseOutputMessage
        code = None
        if (
            hasattr(response, "output")
            and isinstance(response.output, list)
            and len(response.output) > 0
        ):
            for msg in response.output:
                if hasattr(msg, "content") and isinstance(msg.content, list):
                    for c in msg.content:
                        if (
                            hasattr(c, "text")
                            and isinstance(c.text, str)
                            and c.text.strip()
                        ):
                            code = c.text.strip()
                            break
                    if code:
                        break
        if not code:
            raise ValueError(f"Unexpected OpenAI response format: {response!r}")
    except Exception as e:
        logging.error("OpenAI API error: %s", str(e))
        return jsonify({"success": False, "error": str(e)}), 500

    # Validate generated code by attempting to compile; if syntax errors occur,
    # ask the LLM to correct up to 10 retries.
    for attempt in range(10):
        try:
            compile(code, '<generated>', 'exec')
            break
        except Exception as compile_err:
            logging.warning("Generated code failed to compile (attempt %d): %s",
                            attempt + 1, compile_err)
            commented_code = "\n".join(f"# {line}" for line in code.splitlines())
            correction_prompt = (
                codex_prompt
                + f"# The previous generated code failed to compile on attempt {attempt+1}: {compile_err}\n"
                + f"{commented_code}\n"
                + "# Please provide the full corrected utility code below:\n"
            )
            response = client.responses.create(
                model=model_name,
                input=correction_prompt,
                previous_response_id=prev_response_id,
            )
            prev_response_id = getattr(response, 'id', prev_response_id)
            # Extract corrected code same as before
            new_code = None
            if hasattr(response, "output") and isinstance(response.output, list):
                for msg in response.output:
                    if hasattr(msg, "content") and isinstance(msg.content, list):
                        for c in msg.content:
                            if hasattr(c, "text") and isinstance(c.text, str) and c.text.strip():
                                new_code = c.text.strip()
                                break
                        if new_code:
                            break
            if not new_code:
                continue
            code = new_code
    else:
        # Exhausted retries without valid code
        err_msg = f"Code failed to compile after {attempt+1} attempts: {compile_err}"
        logging.error(err_msg)
        return jsonify({"success": False, "error": err_msg}), 500

    return jsonify({
        "success": True,
        "code": code
    })


@app.route('/save_utility', methods=['POST'])
def save_utility():
    try:
        data = request.get_json(force=True)
        code = data.get("code")
        if not code:
            return jsonify({"success": False, "error": "No code to save"}), 400
        name = data.get("name", "").strip()
        desc = data.get("description", "").strip()
        prompt = data.get("prompt", "").strip()

        if not name:
            return jsonify({"success": False, "error": "Name required"}), 400

        # Sanitize name and build unique base
        safe = re.sub(r"\s+", "_", name)
        safe = re.sub(r"[^A-Za-z0-9_-]", "", safe)
        safe = safe[:30]
        timestamp = datetime.datetime.now().strftime("%Y%m%d_%H%M%S")
        base = f"{safe}_{timestamp}"

        target_dir = USER_UTIL_DIR
        logging.info("save_utility: target folder=%s", target_dir)

        file_path = target_dir / f"{base}.py"
        with open(file_path, "w", encoding="utf-8") as f:
            f.write(code)

        param_pattern = re.compile(r"add_argument\(\s*['\"]([^'\"]+)['\"](.*?)\)")
        help_pattern = re.compile(r"help\s*=\s*['\"]([^'\"]+)['\"]")
        params: list[dict[str, str]] = []
        skip_args = {"output_file", "--output_file", "input_file", "--input_file", "csv_file", "--csv_file"}
        for match in param_pattern.finditer(code):
            arg_name = match.group(1)
            if arg_name in skip_args:
                continue
            rest = match.group(2)
            help_match = help_pattern.search(rest)
            label = (
                help_match.group(1)
                if help_match
                else arg_name.lstrip("-").replace("_", " ").capitalize()
            )
            params.append({"name": arg_name, "label": label})

        meta = {"name": name, "description": desc, "prompt": prompt, "params": params}
        with open(target_dir / f"{base}.json", "w", encoding="utf-8") as f:
            json.dump(meta, f)

        if params:
            UTILITY_PARAMETERS[base] = params
            load_custom_parameters()

        logging.info("save_utility: wrote file %s", file_path)
        return jsonify({"success": True, "file_path": str(file_path)})
    except Exception as e:
        logging.error('Error saving utility to file: %s', e)
        return jsonify({'success': False, 'error': str(e)}), 500<|MERGE_RESOLUTION|>--- conflicted
+++ resolved
@@ -1133,24 +1133,13 @@
     flash(f"Pushed {pushed} leads to Dhisana.")
     return redirect(url_for("run_utility"))
 
-
-<<<<<<< HEAD
-def embed_text(text):
-    client = openai_client_sync()
-    # client = openai.OpenAI(api_key=os.environ.get("OPENAI_API_KEY"))
-    response = client.embeddings.create(input=text, model="text-embedding-ada-002")
-=======
 def embed_text(text: str) -> np.ndarray:
     """Return the LLM embedding for the given text."""
-    api_key = os.environ.get("OPENAI_API_KEY")
-    if not api_key:
-        raise RuntimeError("OPENAI_API_KEY environment variable is not set")
-    client = openai.OpenAI(api_key=api_key)
+    client = openai_client_sync()
     response = client.embeddings.create(
         input=text,
         model="text-embedding-ada-002",
     )
->>>>>>> 30111b5d
     return np.array(response.data[0].embedding)
 
 def build_utility_embeddings() -> None:
@@ -1207,8 +1196,6 @@
     except Exception:
         pass
 
-<<<<<<< HEAD
-=======
 build_utility_embeddings()
 load_custom_parameters()
 
@@ -1220,7 +1207,6 @@
     return [UTILITY_CODES[i] for i in indices[0]]
 
 
->>>>>>> 30111b5d
 @app.route("/generate_utility", methods=["POST"])
 def generate_utility():
     build_utility_embeddings()
@@ -1303,19 +1289,14 @@
     logging.info("OpenAI prompt being sent:\n%s", codex_prompt)
 
     try:
-<<<<<<< HEAD
-        # client = openai.OpenAI(api_key=os.environ["OPENAI_API_KEY"])
+
         client = openai_client_sync()
-        response = client.responses.create(model="gpt-4o-mini", input=codex_prompt)
-=======
-        client = openai.OpenAI(api_key=os.environ["OPENAI_API_KEY"])
         model_name = os.getenv("MODEL_TO_GENERATE_UTILITY", "o3")
         response = client.responses.create(
             model=model_name,
             input=codex_prompt
         )
         prev_response_id = getattr(response, 'id', None)
->>>>>>> 30111b5d
         # Only handle the new format: response.output is a list of ResponseOutputMessage
         code = None
         if (
